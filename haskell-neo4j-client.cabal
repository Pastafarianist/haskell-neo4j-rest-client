--- conflicted
+++ resolved
@@ -33,34 +33,6 @@
      Type:           exitcode-stdio-1.0
      Hs-Source-Dirs: src, tests
      Main-is:        IntegrationTests.hs
-<<<<<<< HEAD
-     Build-Depends:  base >=4.6 && <4.8,
-                     bytestring ==0.10.*,
-                     test-framework ==0.8.*,
-                     test-framework-quickcheck2 ==0.3.*,
-                     QuickCheck ==2.7.*,
-                     test-framework-hunit ==0.3.*,
-                     test-framework-th ==0.2.*,
-                     HUnit ==1.2.*,
-                     Cabal,
-                     text >= 1.1 && < 1.3,
-                     http-conduit ==2.1.*,
-                     http-types ==0.8.*,
-                     resourcet ==1.1.*,
-                     data-default ==0.5.*,
-                     transformers ==0.4.*,
-                     aeson >= 0.7 && < 0.9,
-                     vector ==0.10.*,
-                     scientific ==0.3.*,
-                     unordered-containers ==0.2.*,
-                     transformers-base ==0.4.*,
-                     HTTP ==4000.2.*,
-                     lifted-base ==0.2.*,
-                     hashable ==1.2.*,
-                     monad-control >=0.3 && <1.1,
-                     mtl ==2.2.*,
-                     data-default ==0.5.*
-=======
      Build-Depends:  base                        >= 4.6        && < 4.8
                    , bytestring                  == 0.10.*
                    , test-framework              == 0.8.*
@@ -85,9 +57,9 @@
                    , HTTP                        == 4000.2.*
                    , lifted-base                 == 0.2.*
                    , hashable                    == 1.2.*
-                   , monad-control               == 0.3.*
+                   , monad-control               >= 0.3 && <1.1
                    , mtl                         == 2.2.*
->>>>>>> 2e5b4a94
+                   , data-default                == 0.5.*
 
 library
   hs-source-dirs:      src
@@ -96,29 +68,6 @@
   other-modules:       Database.Neo4j.Types, Database.Neo4j.Http, Database.Neo4j.Node, Database.Neo4j.Relationship,
                        Database.Neo4j.Property, Database.Neo4j.Label, Database.Neo4j.Index, Database.Neo4j.Batch.Node,
                        Database.Neo4j.Batch.Relationship, Database.Neo4j.Batch.Property, Database.Neo4j.Types,
-<<<<<<< HEAD
-                       Database.Neo4j.Batch.Label, Database.Neo4j.Batch.Types, Database.Neo4j.Traversal
-  build-depends:       base >=4.6 && <4.8,
-                       containers ==0.5.*,
-                       text >= 1.1 && < 1.3,
-                       http-conduit ==2.1.*,
-                       http-types ==0.8.*,
-                       bytestring ==0.10.*,
-                       resourcet ==1.1.*,
-                       data-default ==0.5.*,
-                       transformers ==0.4.*,
-                       aeson >= 0.7 && < 0.9,
-                       vector ==0.10.*,
-                       scientific ==0.3.*,
-                       unordered-containers ==0.2.*,
-                       HTTP ==4000.2.*,
-                       lifted-base ==0.2.*,
-                       hashable ==1.2.*,
-                       transformers-base ==0.4.*,
-                       monad-control >=0.3 && <1.1,
-                       mtl ==2.2.*,
-                       data-default ==0.5.*
-=======
                        Database.Neo4j.Batch.Label, Database.Neo4j.Batch.Types
   build-depends:       base                  >= 4.6        && < 4.8
                      , containers            == 0.5.*
@@ -138,6 +87,6 @@
                      , lifted-base           == 0.2.*
                      , hashable              == 1.2.*
                      , transformers-base     == 0.4.*
-                     , monad-control         == 0.3.*
+                     , monad-control         >= 0.3 && <1.1
                      , mtl                   == 2.2.*
->>>>>>> 2e5b4a94
+                     , data-default          == 0.5.*